--- conflicted
+++ resolved
@@ -21,13 +21,8 @@
  * INTERNAL API
  */
 private[kafka] class ProducerStage[K, V, P](
-<<<<<<< HEAD
   closeTimeout: FiniteDuration, closeProducerOnStop: Boolean,
   producerProvider: () => Producer[K, V]
-=======
-    closeTimeout: FiniteDuration, closeProducerOnStop: Boolean,
-    producerProvider: () => KafkaProducer[K, V]
->>>>>>> b6957500
 )
   extends GraphStage[FlowShape[Message[K, V, P], Future[Result[K, V, P]]]] {
 
