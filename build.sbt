--- conflicted
+++ resolved
@@ -379,13 +379,8 @@
     IntegrationTest / parallelExecution := false,
     libraryDependencies ++= Seq(
         "com.typesafe.scala-logging" %% "scala-logging" % "3.9.4",
-<<<<<<< HEAD
-        "io.dropwizard.metrics" % "metrics-core" % "4.1.27",
-        "ch.qos.logback" % "logback-classic" % "1.2.10",
-=======
         "io.dropwizard.metrics" % "metrics-core" % "4.1.29",
         "ch.qos.logback" % "logback-classic" % "1.2.7",
->>>>>>> d83fa42d
         "org.slf4j" % "log4j-over-slf4j" % slf4jVersion,
         "com.lightbend.akka" %% "akka-stream-alpakka-csv" % "3.0.4",
         "com.fasterxml.jackson.core" % "jackson-databind" % jacksonVersion % IntegrationTest,
