--- conflicted
+++ resolved
@@ -12,13 +12,8 @@
 val AkkaBinaryVersionForDocs = "2.6"
 val KafkaVersionForDocs = "27"
 
-<<<<<<< HEAD
-val akkaVersion = "2.6.14"
-val kafkaVersion = "2.7.1"
-=======
 val akkaVersion = "2.6.15"
 val kafkaVersion = "2.7.0"
->>>>>>> 679b38e8
 // Jackson is now a provided dependency of kafka-clients
 // This should align with the Jackson minor version used in Akka 2.6.x
 // https://github.com/akka/akka/blob/master/project/Dependencies.scala#L23
