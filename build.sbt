import com.typesafe.tools.mima.core.{Problem, ProblemFilters}
import com.geirsson.CiReleasePlugin

enablePlugins(AutomateHeaderPlugin)
disablePlugins(CiReleasePlugin)

name := "akka-stream-kafka"

val Nightly = sys.env.get("EVENT_NAME").contains("schedule")

// align ignore-prefixes in scripts/link-validator.conf
// align in release.yml
val Scala213 = "2.13.13"
val Scala3 = "3.3.3"
<<<<<<< HEAD
val ScalaVersions = Seq(Scala213, Scala3)
=======
val Scala2Versions = Seq(Scala213)
val ScalaVersions = Scala2Versions :+ Scala3
>>>>>>> ae2452ae

val Scala3Settings = Seq(crossScalaVersions := ScalaVersions)

val AkkaBinaryVersionForDocs = "2.9"
val akkaVersion = "2.9.0"

// Keep .scala-steward.conf pin in sync
val kafkaVersion = "3.7.0"
val KafkaVersionForDocs = "37"
// This should align with the ScalaTest version used in the Akka testkit
// https://github.com/akka/akka/blob/main/project/Dependencies.scala#L44
val scalatestVersion = "3.2.16"
val testcontainersVersion = "1.19.7"
val slf4jVersion = "1.7.36"
// this depends on Kafka, and should be upgraded to such latest version
// that depends on the same Kafka version, as is defined above
// See https://mvnrepository.com/artifact/io.confluent/kafka-avro-serializer?repo=confluent-packages
val confluentAvroSerializerVersion = "7.4.2"
val confluentLibsExclusionRules = Seq(
  ExclusionRule("log4j", "log4j"),
  ExclusionRule("org.slf4j", "slf4j-log4j12"),
  ExclusionRule("com.typesafe.scala-logging"),
  ExclusionRule("org.apache.kafka")
)

ThisBuild / resolvers ++= Seq(
  "Akka library repository".at("https://repo.akka.io/maven"),
  // for Jupiter interface (JUnit 5)
  Resolver.jcenterRepo
)

TaskKey[Unit]("verifyCodeFmt") := {
  javafmtCheckAll.all(ScopeFilter(inAnyProject)).result.value.toEither.left.foreach { _ =>
    throw new MessageOnlyException(
      "Unformatted Java code found. Please run 'javafmtAll' and commit the reformatted code"
    )
  }
  scalafmtCheckAll.all(ScopeFilter(inAnyProject)).result.value.toEither.left.foreach { _ =>
    throw new MessageOnlyException(
      "Unformatted Scala code found. Please run 'scalafmtAll' and commit the reformatted code"
    )
  }
  (Compile / scalafmtSbtCheck).result.value.toEither.left.foreach { _ =>
    throw new MessageOnlyException(
      "Unformatted sbt code found. Please run 'scalafmtSbt' and commit the reformatted code"
    )
  }
}

addCommandAlias("verifyCodeStyle", "headerCheck; verifyCodeFmt")
addCommandAlias("verifyDocs", ";doc ;unidoc ;docs/paradoxBrowse")

// Java Platform version for JavaDoc creation
// sync with Java version in .github/workflows/release.yml#documentation
lazy val JavaDocLinkVersion = 17

val commonSettings = Def.settings(
  organization := "com.typesafe.akka",
  organizationName := "Lightbend Inc.",
  organizationHomepage := Some(url("https://www.lightbend.com/")),
  homepage := Some(url("https://doc.akka.io/docs/alpakka-kafka/current")),
  scmInfo := Some(ScmInfo(url("https://github.com/akka/alpakka-kafka"), "git@github.com:akka/alpakka-kafka.git")),
  developers += Developer("contributors",
                          "Contributors",
                          "",
                          url("https://github.com/akka/alpakka-kafka/graphs/contributors")),
  startYear := Some(2014),
  releaseNotesURL := (
      if ((ThisBuild / isSnapshot).value) None
      else Some(url(s"https://github.com/akka/alpakka-kafka/releases/tag/v${version.value}"))
    ),
  licenses := {
    val tagOrBranch =
      if (version.value.endsWith("SNAPSHOT")) "main"
      else "v" + version.value
    Seq(("BUSL-1.1", url(s"https://raw.githubusercontent.com/akka/alpakka-kafka/${tagOrBranch}/LICENSE")))
  },
  description := "Alpakka is a Reactive Enterprise Integration library for Java and Scala, based on Reactive Streams and Akka.",
  crossScalaVersions := ScalaVersions,
  scalaVersion := Scala213,
  crossVersion := CrossVersion.binary,
  // append -SNAPSHOT to version when isSnapshot
  ThisBuild / dynverSonatypeSnapshots := true,
  javacOptions ++= Seq(
      "-Xlint:deprecation",
      "-Xlint:unchecked",
      "--release",
      "11"
    ),
  scalacOptions ++= Seq(
      "-encoding",
      "UTF-8", // yes, this is 2 args
      "-release",
      "11",
      "-Wconf:cat=feature:w,cat=deprecation&msg=.*JavaConverters.*:s,cat=unchecked:w,cat=lint:w,cat=unused:w,cat=w-flag:w"
    ) ++ {
      if (scalaVersion.value != Scala3) Seq("-Werror")
      else Seq.empty
    },
  Compile / doc / scalacOptions := scalacOptions.value ++ Seq(
      "-Wconf:cat=scaladoc:i",
      "-doc-title",
      "Alpakka Kafka",
      "-doc-version",
      version.value,
      "-sourcepath",
      (ThisBuild / baseDirectory).value.toString,
      "-doc-source-url", {
        val branch = if (isSnapshot.value) "main" else s"v${version.value}"
        s"https://github.com/akka/alpakka-kafka/tree/${branch}€{FILE_PATH_EXT}#L€{FILE_LINE}"
      },
      "-doc-canonical-base-url",
      "https://doc.akka.io/api/alpakka-kafka/current/"
    ) ++ {
      if (scalaBinaryVersion.value.startsWith("3")) {
        Seq("-skip-packages:akka.pattern") // different usage in scala3
      } else {
        Seq("-skip-packages", "akka.pattern") // for some reason Scaladoc creates this
      }
    },
  // make use of https://github.com/scala/scala/pull/8663
  Compile / doc / scalacOptions ++= {
    if (scalaBinaryVersion.value.startsWith("3")) {
      Seq(s"-external-mappings:https://docs.oracle.com/en/java/javase/${JavaDocLinkVersion}/docs/api/java.base/") // different usage in scala3
    } else if (scalaBinaryVersion.value.startsWith("2.13")) {
      Seq("-jdk-api-doc-base", s"https://docs.oracle.com/en/java/javase/${JavaDocLinkVersion}/docs/api/java.base/")
    } else Nil
  },
  Compile / doc / scalacOptions -= "-Xfatal-warnings",
  // show full stack traces and test case durations
  testOptions += Tests.Argument(TestFrameworks.ScalaTest, "-oDF"),
  // https://github.com/maichler/sbt-jupiter-interface#framework-options
  // -a Show stack traces and exception class name for AssertionErrors.
  // -v Log "test run started" / "test started" / "test run finished" events on log level "info" instead of "debug".
  // -q Suppress stdout for successful tests.
  // -s Try to decode Scala names in stack traces and test names.
  testOptions += Tests.Argument(jupiterTestFramework, "-a", "-v", "-q", "-s"),
  scalafmtOnCompile := false,
  javafmtOnCompile := false,
  ThisBuild / mimaReportSignatureProblems := true,
  headerLicense := Some(
      HeaderLicense.Custom(
        """|Copyright (C) 2014 - 2016 Softwaremill <https://softwaremill.com>
           |Copyright (C) 2016 - 2023 Lightbend Inc. <https://www.lightbend.com>
           |""".stripMargin
      )
    ),
  projectInfoVersion := (if (isSnapshot.value) "snapshot" else version.value)
)

lazy val `alpakka-kafka` =
  project
    .in(file("."))
    .enablePlugins(ScalaUnidocPlugin)
    .disablePlugins(SitePlugin, MimaPlugin, CiReleasePlugin)
    .settings(commonSettings)
    .settings(
      publish / skip := true,
      // TODO: add clusterSharding to unidocProjectFilter when we drop support for Akka 2.5
      ScalaUnidoc / unidoc / unidocProjectFilter := inProjects(core, testkit),
      onLoadMessage :=
        """
            |** Welcome to the Alpakka Kafka connector! **
            |
            |The build has three main modules:
            |  core - the Kafka connector sources
            |  clusterSharding - Akka Cluster External Sharding with Alpakka Kafka
            |  tests - tests, Docker based integration tests, code for the documentation
            |  testkit - framework for testing the connector
            |
            |Other modules:
            |  docs - the sources for generating https://doc.akka.io/docs/alpakka-kafka/current
            |  benchmarks - compare direct Kafka API usage with Alpakka Kafka
            |
            |Useful sbt tasks:
            |
            |  docs/previewSite
            |    builds Paradox and Scaladoc documentation, starts a webserver and
            |    opens a new browser window
            |
            |  verifyCodeStyle
            |    checks if all of the code is formatted according to the configuration
            |
            |  verifyDocs
            |    builds all of the docs
            |
            |  test
            |    runs all the tests
            |
            |  tests/IntegrationTest/test
            |    run integration tests backed by Docker containers
            |
            |  tests/testOnly -- -t "A consume-transform-produce cycle must complete in happy-path scenario"
            |    run a single test with an exact name (use -z for partial match)
            |
            |  benchmarks/IntegrationTest/testOnly *.AlpakkaKafkaPlainConsumer
            |    run a single benchmark backed by Docker containers
          """.stripMargin
    )
    .aggregate(core, testkit, clusterSharding, tests, benchmarks, docs)

lazy val core = project
  .enablePlugins(AutomateHeaderPlugin)
  .disablePlugins(SitePlugin, CiReleasePlugin)
  .settings(commonSettings)
  .settings(VersionGenerator.settings)
  .settings(
    name := "akka-stream-kafka",
    AutomaticModuleName.settings("akka.stream.alpakka.kafka"),
    libraryDependencies ++= Seq(
        "com.typesafe.akka" %% "akka-stream" % akkaVersion,
        "com.typesafe.akka" %% "akka-discovery" % akkaVersion % Provided,
        "org.apache.kafka" % "kafka-clients" % kafkaVersion
      ),
    mimaPreviousArtifacts := Set(
        organization.value %% name.value % previousStableVersion.value
          .getOrElse(throw new Error("Unable to determine previous version"))
      ),
    mimaBinaryIssueFilters += ProblemFilters.exclude[Problem]("akka.kafka.internal.*")
  )
  .settings(Scala3Settings)

lazy val testkit = project
  .dependsOn(core)
  .enablePlugins(AutomateHeaderPlugin)
  .disablePlugins(SitePlugin, CiReleasePlugin)
  .settings(commonSettings)
  .settings(
    name := "akka-stream-kafka-testkit",
    AutomaticModuleName.settings("akka.stream.alpakka.kafka.testkit"),
    JupiterKeys.junitJupiterVersion := "5.10.2",
    libraryDependencies ++= Seq(
        "com.typesafe.akka" %% "akka-stream-testkit" % akkaVersion,
        "org.testcontainers" % "kafka" % testcontainersVersion % Provided,
        "org.scalatest" %% "scalatest" % scalatestVersion % Provided,
        "junit" % "junit" % "4.13.2" % Provided,
        "org.junit.jupiter" % "junit-jupiter-api" % JupiterKeys.junitJupiterVersion.value % Provided
      ),
    mimaPreviousArtifacts := Set(
        organization.value %% name.value % previousStableVersion.value
          .getOrElse(throw new Error("Unable to determine previous version"))
      ),
    mimaBinaryIssueFilters += ProblemFilters.exclude[Problem]("akka.kafka.testkit.internal.*")
  )
  .settings(Scala3Settings)

lazy val clusterSharding = project
  .in(file("./cluster-sharding"))
  .dependsOn(core)
  .enablePlugins(AutomateHeaderPlugin)
  .disablePlugins(SitePlugin, CiReleasePlugin)
  .settings(commonSettings)
  .settings(
    name := "akka-stream-kafka-cluster-sharding",
    AutomaticModuleName.settings("akka.stream.alpakka.kafka.cluster.sharding"),
    libraryDependencies ++= Seq(
        "com.typesafe.akka" %% "akka-cluster-sharding-typed" % akkaVersion
      ),
    mimaPreviousArtifacts := Set(
        organization.value %% name.value % previousStableVersion.value
          .getOrElse(throw new Error("Unable to determine previous version"))
      )
  )
  .configs(IntegrationTest) // make CI not fail
  .settings(Scala3Settings)

lazy val tests = project
  .dependsOn(core, testkit, clusterSharding)
  .enablePlugins(AutomateHeaderPlugin)
  .disablePlugins(MimaPlugin, SitePlugin, CiReleasePlugin)
  .configs(IntegrationTest.extend(Test))
  .settings(commonSettings)
  .settings(Defaults.itSettings)
  .settings(headerSettings(IntegrationTest))
  .settings(
    name := "akka-stream-kafka-tests",
    libraryDependencies ++= Seq(
        "com.typesafe.akka" %% "akka-discovery" % akkaVersion,
        "com.google.protobuf" % "protobuf-java" % "3.25.3", // use the same, or later, version as in scalapb
        "io.confluent" % "kafka-avro-serializer" % confluentAvroSerializerVersion % Test excludeAll (confluentLibsExclusionRules: _*),
        // See https://github.com/sbt/sbt/issues/3618#issuecomment-448951808
        "javax.ws.rs" % "javax.ws.rs-api" % "2.1.1" artifacts Artifact("javax.ws.rs-api", "jar", "jar"),
        "org.testcontainers" % "kafka" % testcontainersVersion % Test,
        "org.scalatest" %% "scalatest" % scalatestVersion % Test,
        "io.spray" %% "spray-json" % "1.3.6" % Test,
        "com.fasterxml.jackson.core" % "jackson-databind" % "2.15.4" % Test, // ApacheV2
        "org.junit.vintage" % "junit-vintage-engine" % JupiterKeys.junitVintageVersion.value % Test,
        // See http://hamcrest.org/JavaHamcrest/distributables#upgrading-from-hamcrest-1x
        "org.hamcrest" % "hamcrest-library" % "2.2" % Test,
        "org.hamcrest" % "hamcrest" % "2.2" % Test,
        "net.aichler" % "jupiter-interface" % JupiterKeys.jupiterVersion.value % Test,
        "com.typesafe.akka" %% "akka-slf4j" % akkaVersion % Test,
        "ch.qos.logback" % "logback-classic" % "1.2.13" % Test,
        "org.slf4j" % "log4j-over-slf4j" % slf4jVersion % Test,
        // Schema registry uses Glassfish which uses java.util.logging
        "org.slf4j" % "jul-to-slf4j" % slf4jVersion % Test,
        "org.mockito" % "mockito-core" % "5.11.0" % Test,
        "com.thesamet.scalapb" %% "scalapb-runtime" % "0.11.15" % Test
      ),
    resolvers ++= Seq(
        "Confluent Maven Repo" at "https://packages.confluent.io/maven/"
      ),
    publish / skip := true,
    Test / fork := true,
    Test / parallelExecution := false,
    IntegrationTest / parallelExecution := false,
    Test / unmanagedSources :=
      // Workaround for Scala 3 cross-java-compile issue (disabling compilation of Java tests on Scala 3 for now)
      // https://github.com/scala/scala3/issues/20026
      (if (scalaVersion.value.startsWith("3")) (Test / unmanagedSources).value.filterNot(_.name.endsWith(".java"))
      else (Test / unmanagedSources).value)
  )

lazy val docs = project
  .enablePlugins(AkkaParadoxPlugin, ParadoxSitePlugin, SitePreviewPlugin, PreprocessPlugin, PublishRsyncPlugin)
  .disablePlugins(MimaPlugin, CiReleasePlugin)
  .settings(commonSettings)
  .settings(
    name := "Alpakka Kafka",
    publish / skip := true,
    makeSite := makeSite.dependsOn(LocalRootProject / ScalaUnidoc / doc).value,
    previewPath := (Paradox / siteSubdirName).value,
    Preprocess / siteSubdirName := s"api/alpakka-kafka/${projectInfoVersion.value}",
    Preprocess / sourceDirectory := (LocalRootProject / ScalaUnidoc / unidoc / target).value,
    Preprocess / preprocessRules := Seq(
        ("https://javadoc\\.io/page/".r, _ => "https://javadoc\\.io/static/")
      ),
    Paradox / siteSubdirName := s"docs/alpakka-kafka/${projectInfoVersion.value}",
    paradoxGroups := Map("Language" -> Seq("Java", "Scala")),
    paradoxProperties ++= Map(
        "image.base_url" -> "images/",
        "confluent.version" -> confluentAvroSerializerVersion,
        "scalatest.version" -> scalatestVersion,
        "scaladoc.akka.kafka.base_url" -> s"/${(Preprocess / siteSubdirName).value}/",
        "javadoc.akka.kafka.base_url" -> "",
        // Akka
        "akka.version" -> akkaVersion,
        "extref.akka.base_url" -> s"https://doc.akka.io/docs/akka/$AkkaBinaryVersionForDocs/%s",
        "scaladoc.akka.base_url" -> s"https://doc.akka.io/api/akka/$AkkaBinaryVersionForDocs/",
        "javadoc.akka.base_url" -> s"https://doc.akka.io/japi/akka/$AkkaBinaryVersionForDocs/",
        "javadoc.akka.link_style" -> "direct",
        "extref.akka-management.base_url" -> s"https://doc.akka.io/docs/akka-management/current/%s",
        // Kafka
        "kafka.version" -> kafkaVersion,
        "extref.kafka.base_url" -> s"https://kafka.apache.org/$KafkaVersionForDocs/%s",
        "javadoc.org.apache.kafka.base_url" -> s"https://kafka.apache.org/$KafkaVersionForDocs/javadoc/",
        "javadoc.org.apache.kafka.link_style" -> "direct",
        // Java
        "extref.java-docs.base_url" -> "https://docs.oracle.com/en/java/javase/11/%s",
        "javadoc.base_url" -> "https://docs.oracle.com/en/java/javase/11/docs/api/java.base/",
        "javadoc.link_style" -> "direct",
        // Scala
        "scaladoc.scala.base_url" -> s"https://www.scala-lang.org/api/current/",
        "scaladoc.com.typesafe.config.base_url" -> s"https://lightbend.github.io/config/latest/api/",
        // Testcontainers
        "testcontainers.version" -> testcontainersVersion,
        "javadoc.org.testcontainers.containers.base_url" -> s"https://www.javadoc.io/doc/org.testcontainers/testcontainers/$testcontainersVersion/",
        "javadoc.org.testcontainers.containers.link_style" -> "direct"
      ),
    apidocRootPackage := "akka",
    paradoxRoots := List("index.html"),
    resolvers += Resolver.jcenterRepo,
    publishRsyncArtifacts += makeSite.value -> "www/",
    publishRsyncHost := "akkarepo@gustav.akka.io"
  )

lazy val benchmarks = project
  .dependsOn(core, testkit)
  .enablePlugins(AutomateHeaderPlugin)
  .disablePlugins(MimaPlugin, SitePlugin, CiReleasePlugin)
  .configs(IntegrationTest)
  .settings(commonSettings)
  .settings(Defaults.itSettings)
  .settings(headerSettings(IntegrationTest))
  .settings(
    name := "akka-stream-kafka-benchmarks",
    publish / skip := true,
    IntegrationTest / parallelExecution := false,
    libraryDependencies ++= Seq(
        "com.typesafe.scala-logging" %% "scala-logging" % "3.9.5",
        "io.dropwizard.metrics" % "metrics-core" % "4.2.25",
        "ch.qos.logback" % "logback-classic" % "1.2.13",
        "org.slf4j" % "log4j-over-slf4j" % slf4jVersion,
        // FIXME akka-stream-alpakka-csv removed for now, because of dependency cycle
        // "com.lightbend.akka" %% "akka-stream-alpakka-csv" % "4.0.0",
        "org.testcontainers" % "kafka" % testcontainersVersion % IntegrationTest,
        "com.typesafe.akka" %% "akka-slf4j" % akkaVersion % IntegrationTest,
        "com.typesafe.akka" %% "akka-stream-testkit" % akkaVersion % IntegrationTest,
        "org.scalatest" %% "scalatest" % scalatestVersion % IntegrationTest
      )
  )

val isJdk11orHigher: Boolean = {
  val result = VersionNumber(sys.props("java.specification.version")).matchesSemVer(SemanticSelector(">=11"))
  if (!result)
    throw new IllegalArgumentException("JDK 11 or higher is required")
  result
}<|MERGE_RESOLUTION|>--- conflicted
+++ resolved
@@ -12,12 +12,7 @@
 // align in release.yml
 val Scala213 = "2.13.13"
 val Scala3 = "3.3.3"
-<<<<<<< HEAD
 val ScalaVersions = Seq(Scala213, Scala3)
-=======
-val Scala2Versions = Seq(Scala213)
-val ScalaVersions = Scala2Versions :+ Scala3
->>>>>>> ae2452ae
 
 val Scala3Settings = Seq(crossScalaVersions := ScalaVersions)
 
