version: ~> 1.0
language: scala

services:
  - docker

before_install:
  # fetch full history for correct current and previous version detection
  - git fetch --unshallow
  # using jabba for custom jdk management
  - if [ ! -f ~/.jabba/jabba.sh ]; then curl -sL https://raw.githubusercontent.com/shyiko/jabba/0.11.2/install.sh | bash ; fi
  - . ~/.jabba/jabba.sh
  - jabba install adopt@~1.8-0
  - jabba install adopt@~1.11-0

script:
  - jabba use ${JDK:=adopt@~1.8-0}
  - java -version
  - sbt -jvm-opts .jvmopts-travis "$CMD"

jobs:
  include:
<<<<<<< HEAD
#    - stage: check
#      env: CMD="verifyCodeStyle"
#      name: "Code style check. Run locally with: sbt verifyCodeStyle"
#    - env: CMD=";++2.11.12 Test/compile ;++2.11.12 It/compile"
#      name: "Compile all code with fatal warnings for Scala 2.11. Run locally with: env CI=true sbt ';++2.11.12 Test/compile ;++2.11.12 It/compile'"
#      if: type != cron
#    - env: CMD=";++2.13.1 Test/compile ;++2.13.1 It/compile"
#      name: "Compile all code with fatal warnings for Scala 2.13. Run locally with: env CI=true sbt ';++2.13.1 Test/compile ;++2.13.1 It/compile'"
#    - env: CMD="+clusterSharding/Test/compile
#      name: "Compile cluster-sharding module for all supported Scala versions. Run locally with: env CI=true sbt '+clusterSharding/Test/compile'"
#    - env: CMD="verifyDocs"
#      name: "Create all API docs for artifacts/website and all reference docs. Run locally with: sbt verifyDocs"
#    - env: CMD="mimaReportBinaryIssues"
#      name: "Check binary compatibility. Run locally with: sbt mimaReportBinaryIssues"
#
#    - stage: test
#      env: CMD="++2.11.12 test"
#      name: "Run tests with Scala 2.11 and AdoptOpenJDK 8"
#      if: type != cron
#    - env: CMD="++2.12.10 test"
#      name: "Run tests with Scala 2.12 and AdoptOpenJDK 8"
#    - env: CMD="++2.13.1 test"
#      name: "Run tests with Scala 2.13 and AdoptOpenJDK 8"
#
#    - env:
#      - JDK="adopt@~1.11.0-4"
#      - _JAVA_OPTIONS="-XX:+UnlockExperimentalVMOptions -XX:+UseJVMCICompiler"
#      - CMD="++2.11.12 test"
#      name: "Run tests with Scala 2.11 and AdoptOpenJDK 11"
#      if: type != cron
#    - env:
#      - JDK="adopt@~1.11.0-4"
#      - _JAVA_OPTIONS="-XX:+UnlockExperimentalVMOptions -XX:+UseJVMCICompiler"
#      - CMD="++2.12.10 test"
#      name: "Run tests with Scala 2.12 and AdoptOpenJDK 11"
#    - env:
#      - JDK="adopt@~1.11.0-4"
#      - _JAVA_OPTIONS="-XX:+UnlockExperimentalVMOptions -XX:+UseJVMCICompiler"
#      - CMD="++2.13.1 test"
#      name: "Run tests with Scala 2.13 and AdoptOpenJDK 11"
=======
    - stage: check
      env: CMD="verifyCodeStyle ; mimaReportBinaryIssues"
      name: "Code style check and binary-compatibility check. Run locally with: sbt 'verifyCodeStyle ; mimaReportBinaryIssues'"
    - env: CMD="Test/compile ; It/compile"
      name: "Compile all code with fatal warnings for Scala 2.13. Run locally with: env CI=true sbt 'clean ; Test/compile ; It/compile'"
    - env: CMD="verifyDocs"
      name: "Create all API docs for artifacts/website and all reference docs. Run locally with: sbt verifyDocs"

    - stage: test
      env: CMD="++2.12.11 test"
      name: "Run tests with Scala 2.12 and AdoptOpenJDK 8"
    - env: CMD="++2.13.2 test"
      name: "Run tests with Scala 2.13 and AdoptOpenJDK 8"
    - env:
      - JDK="adopt@~1.11-0"
      - _JAVA_OPTIONS="-XX:+UnlockExperimentalVMOptions -XX:+UseJVMCICompiler"
      - CMD="++2.12.11 test"
      name: "Run tests with Scala 2.12 and AdoptOpenJDK 11"
    - env:
      - JDK="adopt@~1.11-0"
      - _JAVA_OPTIONS="-XX:+UnlockExperimentalVMOptions -XX:+UseJVMCICompiler"
      - CMD="++2.13.2 test"
      name: "Run tests with Scala 2.13 and AdoptOpenJDK 11"
>>>>>>> d557ca86

    - stage: integration
      env: CMD="tests/it:testOnly *.TransactionsSourceSpec -- -DtimesToRepeat=20"
      name: "Run multi-broker and long running integration tests"
#    - env: CMD="benchmarks/it:compile"
#      name: "Compile benchmark tests"

    - stage: whitesource
      env: CMD=";whitesourceCheckPolicies ;whitesourceUpdate"

    - stage: publish
      env: CMD="+publish"
      name: "Publish artifacts for all Scala versions"
    - script: openssl aes-256-cbc -K $encrypted_d80875c2ae41_key -iv $encrypted_d80875c2ae41_iv -in .travis/travis_alpakka_kafka_rsa.enc -out .travis/id_rsa -d && eval "$(ssh-agent -s)" && chmod 600 .travis/id_rsa && ssh-add .travis/id_rsa && sbt -jvm-opts .jvmopts-travis '++2.13.2 docs/publishRsync'
      name: "Publish API and reference documentation"

stages:
  # runs on master commits and PRs
  - name: check
    if: NOT tag =~ ^v

  # runs on master commits and PRs
  - name: test
    if: NOT tag =~ ^v

  # runs on master commits and PRs
  - name: integration
    if: NOT tag =~ ^v

  # runs on main repo master commits and version-tagged commits
  - name: whitesource
    if: repo = akka/alpakka-kafka AND ( ( branch = master AND type = push ) OR tag =~ ^v )

  # runs on main repo master commits and version-tagged commits
  - name: publish
    if: repo = akka/alpakka-kafka AND ( ( branch = master AND type = push ) OR tag =~ ^v )

after_failure:
  - docker-compose logs
  - find . -name "*.log" -exec ./scripts/cat-log.sh {} \;

before_cache:
  - find $HOME/.ivy2/ -name "ivydata-*.properties" -print -delete
  - find $HOME/.sbt   -name "*.lock"               -print -delete

cache:
  directories:
    - $HOME/.cache/coursier
    - $HOME/.ivy2/cache
    - $HOME/.sbt
    - $HOME/.jabba

env:
  global:
    # encrypt with: travis encrypt WHITESOURCE_PASSWORD=...
    - secure: "ed6tomZjtrq85XLGvpoA1KUcZ55OoWiPdwN0ujqRTTGilOG2p9jAZCARYNSXWdSAtga0gKoW1nCy7SMzl3lcdP5Hlj7MK96R5h7QTHeTh5k8R/aG5fFilWnrvY2rsh0EvuINUkjvyl/jRxDDQpN8mm0NZwHRdsK0sMly4G6XNdY="
    # encrypt with: travis encrypt BINTRAY_USER=...
    - secure: "NLb9af0D3zS8UIHYqK86sLapFIN/iBpgXwjhc3t8e7bbVRVS1VKMNoqpzn75sd7rgYsComWboFUAo1oDMnGuOTf2onVOLDPWmp4QK568DVQTlEJ9rSI02RijjoPx4ViksI7wbh7Lz9VtupQVnBYU34Ozn7tuK12NGEHxQd9fCNE="
    # encrypt with: travis encrypt BINTRAY_PASS=...
    - secure: "DAhVvZ5hBy1MAznBCrQu6Rw6Pa7pCmqkpsYQFxG+y8Hsvi37WNMfyCOYcR6VnunMYWHDaFJ8LaqgWx8O4Usrl6JxZYt2J/jT7axKLqpsZg7xWaB2++tFWI2lZJewvb6EnPIZuEdr5oVKnazD5f55mxSqprOAHebim5IOXVaRGS0="
    # override default akka.test.timefactor
    - AKKA_TEST_TIMEFACTOR=10.0<|MERGE_RESOLUTION|>--- conflicted
+++ resolved
@@ -20,48 +20,6 @@
 
 jobs:
   include:
-<<<<<<< HEAD
-#    - stage: check
-#      env: CMD="verifyCodeStyle"
-#      name: "Code style check. Run locally with: sbt verifyCodeStyle"
-#    - env: CMD=";++2.11.12 Test/compile ;++2.11.12 It/compile"
-#      name: "Compile all code with fatal warnings for Scala 2.11. Run locally with: env CI=true sbt ';++2.11.12 Test/compile ;++2.11.12 It/compile'"
-#      if: type != cron
-#    - env: CMD=";++2.13.1 Test/compile ;++2.13.1 It/compile"
-#      name: "Compile all code with fatal warnings for Scala 2.13. Run locally with: env CI=true sbt ';++2.13.1 Test/compile ;++2.13.1 It/compile'"
-#    - env: CMD="+clusterSharding/Test/compile
-#      name: "Compile cluster-sharding module for all supported Scala versions. Run locally with: env CI=true sbt '+clusterSharding/Test/compile'"
-#    - env: CMD="verifyDocs"
-#      name: "Create all API docs for artifacts/website and all reference docs. Run locally with: sbt verifyDocs"
-#    - env: CMD="mimaReportBinaryIssues"
-#      name: "Check binary compatibility. Run locally with: sbt mimaReportBinaryIssues"
-#
-#    - stage: test
-#      env: CMD="++2.11.12 test"
-#      name: "Run tests with Scala 2.11 and AdoptOpenJDK 8"
-#      if: type != cron
-#    - env: CMD="++2.12.10 test"
-#      name: "Run tests with Scala 2.12 and AdoptOpenJDK 8"
-#    - env: CMD="++2.13.1 test"
-#      name: "Run tests with Scala 2.13 and AdoptOpenJDK 8"
-#
-#    - env:
-#      - JDK="adopt@~1.11.0-4"
-#      - _JAVA_OPTIONS="-XX:+UnlockExperimentalVMOptions -XX:+UseJVMCICompiler"
-#      - CMD="++2.11.12 test"
-#      name: "Run tests with Scala 2.11 and AdoptOpenJDK 11"
-#      if: type != cron
-#    - env:
-#      - JDK="adopt@~1.11.0-4"
-#      - _JAVA_OPTIONS="-XX:+UnlockExperimentalVMOptions -XX:+UseJVMCICompiler"
-#      - CMD="++2.12.10 test"
-#      name: "Run tests with Scala 2.12 and AdoptOpenJDK 11"
-#    - env:
-#      - JDK="adopt@~1.11.0-4"
-#      - _JAVA_OPTIONS="-XX:+UnlockExperimentalVMOptions -XX:+UseJVMCICompiler"
-#      - CMD="++2.13.1 test"
-#      name: "Run tests with Scala 2.13 and AdoptOpenJDK 11"
-=======
     - stage: check
       env: CMD="verifyCodeStyle ; mimaReportBinaryIssues"
       name: "Code style check and binary-compatibility check. Run locally with: sbt 'verifyCodeStyle ; mimaReportBinaryIssues'"
@@ -85,13 +43,12 @@
       - _JAVA_OPTIONS="-XX:+UnlockExperimentalVMOptions -XX:+UseJVMCICompiler"
       - CMD="++2.13.2 test"
       name: "Run tests with Scala 2.13 and AdoptOpenJDK 11"
->>>>>>> d557ca86
 
     - stage: integration
-      env: CMD="tests/it:testOnly *.TransactionsSourceSpec -- -DtimesToRepeat=20"
+      env: CMD="tests/it:test"
       name: "Run multi-broker and long running integration tests"
-#    - env: CMD="benchmarks/it:compile"
-#      name: "Compile benchmark tests"
+    - env: CMD="benchmarks/it:compile"
+      name: "Compile benchmark tests"
 
     - stage: whitesource
       env: CMD=";whitesourceCheckPolicies ;whitesourceUpdate"
