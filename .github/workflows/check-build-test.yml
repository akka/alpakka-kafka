--- conflicted
+++ resolved
@@ -104,17 +104,10 @@
       fail-fast: false
       matrix:
         include:
-<<<<<<< HEAD
-          - { java-version: adopt@1.8,      scala-version: 2.12.15, sbt-opts: '' }
-          - { java-version: adopt@1.8,      scala-version: 2.13.2,  sbt-opts: '' }
-          - { java-version: adopt@1.11.0-9, scala-version: 2.12.15, sbt-opts: '-J-XX:+UnlockExperimentalVMOptions -J-XX:+UseJVMCICompiler' }
-          - { java-version: adopt@1.11.0-9, scala-version: 2.13.2,  sbt-opts: '-J-XX:+UnlockExperimentalVMOptions -J-XX:+UseJVMCICompiler' }
-=======
           - { java-version: adopt@1.8,      scala-version: 2.12.13, sbt-opts: '' }
           - { java-version: adopt@1.8,      scala-version: 2.13.4,  sbt-opts: '' }
           - { java-version: adopt@1.11.0-9, scala-version: 2.12.13, sbt-opts: '-J-XX:+UnlockExperimentalVMOptions -J-XX:+UseJVMCICompiler' }
           - { java-version: adopt@1.11.0-9, scala-version: 2.13.4,  sbt-opts: '-J-XX:+UnlockExperimentalVMOptions -J-XX:+UseJVMCICompiler' }
->>>>>>> 7091c07f
     steps:
       - name: Checkout
         uses: actions/checkout@v2
